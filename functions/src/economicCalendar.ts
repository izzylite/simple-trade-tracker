import { onCall } from 'firebase-functions/v2/https';
import { onSchedule } from 'firebase-functions/v2/scheduler';
import { getFirestore } from 'firebase-admin/firestore';
import { logger } from 'firebase-functions';
import * as crypto from 'crypto';

interface EconomicEvent {
  id: string;
  currency: string;
  event: string;
  impact: string;
  time_utc: string;
  time: Date;
  timeUtc: string;
  date: string;
  actualResultType: string;
  actual: string;
  forecast: string;
  previous: string;
  country: string;
  flagCode: string;
  flagUrl: string;
  lastUpdated: number;
  source: string;
  unixTimestamp?: number; // Unix timestamp in milliseconds from MyFXBook's time attribute
}

/**
 * Auto-refresh economic calendar data - runs every 30 minutes
 * Fetches from MyFXBook and stores events in economicEvents collection
 */
export const autoRefreshEconomicCalendarV2 = onSchedule(
  {
    schedule: '*/30 * * * *',
    region: 'us-central1',
    memory: '1GiB',
    timeoutSeconds: 540
  },
  async () => {
    try {
      logger.info('🚀 Auto-refreshing economic calendar data');

      const majorCurrencies = ['USD', 'EUR', 'GBP', 'JPY', 'AUD', 'CAD', 'CHF'];
      logger.info(`📊 Fetching weekly economic calendar for currencies: ${majorCurrencies.join(', ')}`);

      const allEvents = await fetchFromMyFXBookWeekly();

      const majorCurrencyEvents = allEvents
        .filter(event => majorCurrencies.includes(event.currency))
        .map(event => ({
          ...event,
          event: cleanEventName(event.event)
        }));

      logger.info(`✅ Filtered ${allEvents.length} total events to ${majorCurrencyEvents.length} major currency events`);

      await storeEventsInDatabase(majorCurrencyEvents);

      logger.info(`🎉 Auto-refresh completed: ${majorCurrencyEvents.length} events stored in database`);

    } catch (error) {
      logger.error('❌ Error in auto-refresh:', error);
      throw error;
    }
  }
);

/**
 * Fetch economic calendar data from MyFXBook
 */
async function fetchFromMyFXBookWeekly(): Promise<EconomicEvent[]> {
  logger.info('🔄 Fetching weekly economic calendar from MyFXBook...');

  try {
    const url = 'https://www.myfxbook.com/forex-economic-calendar';
    logger.info(`📡 Fetching URL: ${url}`);

    const response = await fetch(url, {
      headers: {
        'User-Agent': 'Mozilla/5.0 (Windows NT 10.0; Win64; x64) AppleWebKit/537.36 (KHTML, like Gecko) Chrome/120.0.0.0 Safari/537.36',
        'Accept': 'text/html,application/xhtml+xml,application/xml;q=0.9,image/webp,*/*;q=0.8',
        'Accept-Language': 'en-US,en;q=0.5',
        'Accept-Encoding': 'gzip, deflate, br',
        'Connection': 'keep-alive',
        'Upgrade-Insecure-Requests': '1',
        'Cache-Control': 'no-cache'
      }
    });

    if (!response.ok) {
      throw new Error(`HTTP ${response.status}: ${response.statusText}`);
    }

    const html = await response.text();
    logger.info(`✅ Response received: ${response.status}, content length: ${html.length}`);

    const events = await parseMyFXBookWeeklyEnhanced(html);

    logger.info(`🎯 Successfully extracted ${events.length} events from MyFXBook`);
    return events;

  } catch (error) {
    logger.error('❌ Error fetching from MyFXBook:', error);
    throw error;
  }
}

/**
 * Store events in database with deduplication
 */
async function storeEventsInDatabase(events: EconomicEvent[]): Promise<void> {
  const db = getFirestore();

  logger.info(`Storing ${events.length} events in database`);

  const uniqueEvents = events.reduce((acc, event) => {
    acc[event.id] = event;
    return acc;
  }, {} as Record<string, EconomicEvent>);

  const uniqueEventsArray = Object.values(uniqueEvents);
  logger.info(`Deduplicated ${events.length} events to ${uniqueEventsArray.length} unique events`);

  const batchSize = 450;
  const batches = [];

  for (let i = 0; i < uniqueEventsArray.length; i += batchSize) {
    const batch = db.batch();
    const batchEvents = uniqueEventsArray.slice(i, i + batchSize);

    batchEvents.forEach(event => {
      const eventRef = db.collection('economicEvents').doc(event.id);
      batch.set(eventRef, event, { merge: true });
    });

    batches.push(batch);
  }

  await Promise.all(batches.map(batch => batch.commit()));

  logger.info(`Successfully stored ${uniqueEventsArray.length} unique events in database`);
}


function isNumericValue(value: string): boolean {
  if (!value || typeof value !== 'string') return false;

  const trimmed = value.trim();

  if (trimmed.length === 0 || trimmed.length > 25) return false;
  if (/^[a-zA-Z\s]+$/.test(trimmed)) return false;
  if (trimmed.includes(':') && /\d{1,2}:\d{2}/.test(trimmed)) return false;

  const cleaned = trimmed
    .replace(/[,%$€£¥]/g, '')
    .replace(/[()]/g, '')
    .replace(/^\+/, '')
    .replace(/\s+/g, '');

  const numericPatterns = [
    /^-?\d+\.?\d*$/,
    /^-?\d+\.?\d*[KMB]$/i,
    /^-?\d+\.?\d*%$/,
    /^-?\d{1,3}(,\d{3})*\.?\d*$/,
    /^\d+\.?\d*[KMB]?$/i,
    /^-?\d+\.?\d*[bp]$/i,
  ];

  const isNumeric = numericPatterns.some(pattern => pattern.test(cleaned));
  const canParse = !isNaN(parseFloat(cleaned.replace(/[KMBbp%]/gi, '')));

  return isNumeric && canParse && cleaned.length > 0;
}
/**
 * Determine if an actual result is good or bad based on MyFXBook indicators
 */
function determineResultType($cell: any, actual: any, forecast: any) {
  // Method 1: Check CSS classes for background color indicators
  const cellClass = $cell.attr('class') || '';
  if (cellClass.includes('background-transparent-red')) {
    return 'bad';
  }
  if (cellClass.includes('background-transparent-green')) {
    return 'good';
  }

  // Method 2: Check data-content attribute for explicit descriptions
  const dataContent = $cell.find('[data-content]').attr('data-content') || '';
  if (dataContent.toLowerCase().includes('worse than expected')) {
    return 'bad';
  }
  if (dataContent.toLowerCase().includes('better than expected')) {
    return 'good';
  }
  if (dataContent.toLowerCase().includes('as expected')) {
    return 'neutral';
  }

   

  return ''; // Unable to determine
}
function cleanNumericValue(value: string): string {
  if (!value) return '';

  return value.trim()
    .replace(/^\+/, '')
    .replace(/,/g, '')
    .trim();
}

function getFlagUrl(countryCode: string, size: string = 'w160'): string {
  if (!countryCode) return '';

  return `https://flagcdn.com/${size}/${countryCode.toLowerCase()}.png`;
}

/**
 * Generate unique ID for economic event based on currency, event name, date, and time
 */
function generateEventId(currency: string, eventName: string, country: string, impact: string): string {
  const uniqueString = `${currency}-${eventName}-${country}-${impact}`.toLowerCase();
  const hash = crypto.createHash('sha256').update(uniqueString).digest('hex');
  return hash.substring(0, 20);
}

/**
 * Parse MyFXBook HTML to extract economic events
 */
async function parseMyFXBookWeeklyEnhanced(html: string): Promise<EconomicEvent[]> {
  try {
    const cheerio = await import('cheerio');
    const $ = cheerio.load(html);
    const events: EconomicEvent[] = [];




    const validCurrencies = ['USD', 'EUR', 'GBP', 'JPY', 'AUD', 'CAD', 'CHF'];
    const validImpacts = ['High', 'Medium', 'Low'];

    const tableRows = $('tr').filter((_i, el) => {
      const $row = $(el);
      const cells = $row.find('td');
      const text = $row.text();

      const hasEnoughCells = cells.length >= 4;
      const hasDatePattern = /(Jan|Feb|Mar|Apr|May|Jun|Jul|Aug|Sep|Oct|Nov|Dec)\s+\d{1,2}|\d{1,2}\s+(Jan|Feb|Mar|Apr|May|Jun|Jul|Aug|Sep|Oct|Nov|Dec)|\d{1,2}\/\d{1,2}\/\d{2,4}|\d{4}-\d{1,2}-\d{1,2}/i.test(text);
      const hasCurrency = /\b(USD|EUR|GBP|JPY|AUD|CAD|CHF)\b/.test(text);

      return hasEnoughCells && hasDatePattern && hasCurrency;
    });

    // Process each row
    tableRows.each((i, row) => {
      try {
        const $row = $(row);
        const cellTexts = $row.find('td, th').map((_j, cell) => $(cell).text().trim()).get();

        if (cellTexts.length < 4) return; // Skip rows with insufficient data

        // Extract data using enhanced logic
        let currency = '';
        let eventName = '';
        let impact = '';
        let time = '';
        let date = '';
        let actual = '';
        let actualResultType = '';
        let forecast = '';
        let previous = '';
        let country = '';
        let flagClass = '';

        // Find currency (look for 3-letter currency codes)
        for (const cell of cellTexts) {
          const currencyMatch = cell.match(/\b(USD|EUR|GBP|JPY|AUD|CAD|CHF)\b/);
          if (currencyMatch && validCurrencies.includes(currencyMatch[1])) {
            currency = currencyMatch[1];
            break;
          }
        }

        // Find impact level
        for (const cell of cellTexts) {
          if (validImpacts.includes(cell)) {
            impact = cell;
            break;
          }
        }

        const $flagCells = $row.find('td');
        $flagCells.each((cellIndex: number, cell: any) => {
          const $cell = $(cell);

          const $flagIcon = $cell.find('i[title]');
          const $flagSpan = $cell.find('span.flag');
          const $allFlags = $cell.find('[class*="flag"]');

          if ($flagIcon.length > 0) {
            const titleAttr = $flagIcon.attr('title');
            if (titleAttr && titleAttr.length > 0) {
              country = titleAttr.trim();
            }

            if (!country) {
              const classAttr = $flagIcon.attr('class');
              if (classAttr) {
                const countryMatch = classAttr.match(/^([A-Za-z\s]+)\s+align-center/);
                if (countryMatch) {
                  country = countryMatch[1].trim();
                }
              }
            }
          }

          if ($flagSpan.length > 0) {
            const spanClass = $flagSpan.attr('class');
            if (spanClass) {
              const flagMatch = spanClass.match(/flag-icon-([a-z]{2})/);
              if (flagMatch) {
                flagClass = flagMatch[1];
              }
            }
          }

          if (!flagClass && $allFlags.length > 0) {
            $allFlags.each((_idx: number, flagEl: any) => {
              const flagElClass = $(flagEl).attr('class');
              if (flagElClass) {
                const flagMatch = flagElClass.match(/flag-icon-([a-z]{2})/);
                if (flagMatch) {
                  flagClass = flagMatch[1];
                }
              }
            });
          }
        });

        // Extract date from first cell - updated to handle all months
        const dateCell = cellTexts[0] || '';
        const dateMatch = dateCell.match(/((Jan|Feb|Mar|Apr|May|Jun|Jul|Aug|Sep|Oct|Nov|Dec)\s+\d{1,2}|\d{1,2}\s+(Jan|Feb|Mar|Apr|May|Jun|Jul|Aug|Sep|Oct|Nov|Dec)|\d{1,2}\/\d{1,2}\/\d{2,4}|\d{4}-\d{1,2}-\d{1,2})/i);
        if (dateMatch) {
          date = dateMatch[1];
        }

        // Extract time
        const timeMatch = cellTexts.join(' ').match(/(\d{1,2}:\d{2})/);
        if (timeMatch) {
          time = timeMatch[1];
        }

        // Extract event name from specific cell position (Cell 4 typically contains event description)
        // Only use structured table data, not pattern matching
        if (cellTexts.length >= 5) {
          let potentialEventName = cellTexts[4]; // Cell 4 is typically the event description

          // Check if event name is split across multiple cells (common with MyFXBook)
          // Look for incomplete parentheses and try to complete them from adjacent cells
          if (potentialEventName && potentialEventName.includes('(') && !potentialEventName.includes(')')) {
            // Try to find the closing part in the next few cells
            for (let nextCell = 5; nextCell < Math.min(cellTexts.length, 8); nextCell++) {
              const nextCellText = cellTexts[nextCell];
              if (nextCellText && nextCellText.includes(')')) {
                // Found potential closing part, combine them
                potentialEventName = potentialEventName + ' ' + nextCellText;
                break;
              } else if (nextCellText && nextCellText.length > 0 && nextCellText.length < 10) {
                // Short text that might be part of the event name
                potentialEventName = potentialEventName + ' ' + nextCellText;
                if (potentialEventName.includes(')')) break; // Stop if we found closing parenthesis
              }
            }
          }

          if (potentialEventName &&
            potentialEventName.length > 3 &&
            !validCurrencies.includes(potentialEventName) &&
            !validImpacts.includes(potentialEventName) &&
            !potentialEventName.match(/^\d{1,2}:\d{2}$/) &&
            !potentialEventName.match(/^(Jan|Feb|Mar|Apr|May|Jun|Jul|Aug|Sep|Oct|Nov|Dec) \d{1,2}$/i) &&
            !potentialEventName.match(/^\d{1,2} (Jan|Feb|Mar|Apr|May|Jun|Jul|Aug|Sep|Oct|Nov|Dec)$/i)) {
            eventName = potentialEventName;
          }
        }

        // Extract forecast, previous, and actual values using MyFXBook's specific structure
        // MyFXBook uses data attributes and CSS classes to identify these values

        // Method 1: Use data attributes (most reliable)
        const $cells = $row.find('td');
        $cells.each((_cellIndex, cell) => {
          const $cell = $(cell);

          // Look for previous value
          if ($cell.attr('data-previous') || $cell.attr('previous-value')) {
            const prevValue = $cell.attr('previous-value') || $cell.text().trim();
            if (prevValue && isNumericValue(prevValue)) {
              previous = cleanNumericValue(prevValue);
            }
          }

          // Look for forecast/consensus value
          if ($cell.attr('data-concensus') || $cell.attr('concensus')) {
            const forecastValue = $cell.attr('concensus') || $cell.text().trim();
            if (forecastValue && isNumericValue(forecastValue)) {
              forecast = cleanNumericValue(forecastValue);
            }
          }

          // Look for actual value
          if ($cell.attr('data-actual')) {
            const actualValue = $cell.text().trim();
            if (actualValue && isNumericValue(actualValue)) {
              actual = cleanNumericValue(actualValue);
            }
            // Determine if the actual result is good or bad
            actualResultType = determineResultType($cell, actual, forecast);
          }
        });

        // Method 2: Use CSS classes as backup
        if (!previous) {
          const previousCell = $row.find('.previousCell');
          if (previousCell.length > 0) {
            const prevText = previousCell.text().trim();
            if (isNumericValue(prevText)) {
              previous = cleanNumericValue(prevText);
            }
          }
        }

        if (!actual) {
          const actualCell = $row.find('.actualCell');
          if (actualCell.length > 0) {
            const actualText = actualCell.text().trim();
            if (isNumericValue(actualText)) {
              actual = cleanNumericValue(actualText);
            }
          }
           // Determine if the actual result is good or bad
            actualResultType = determineResultType($row, actual, forecast);
        }

        // Method 3: Fallback to position-based extraction (MyFXBook standard layout)
        // Order: Date, Status, Flag, Currency, Event, Impact, Previous, Forecast, Actual
        if ((!previous || !forecast || !actual) && cellTexts.length >= 9) {
          if (!previous && cellTexts[6] && isNumericValue(cellTexts[6])) {
            previous = cleanNumericValue(cellTexts[6]);
          }
          if (!forecast && cellTexts[7] && isNumericValue(cellTexts[7])) {
            forecast = cleanNumericValue(cellTexts[7]);
          }
          if (!actual && cellTexts[8] && isNumericValue(cellTexts[8])) {
            actual = cleanNumericValue(cellTexts[8]);
          }
        }

        // Validate and create event
        // Only include events that have actual economic data OR are significant events
        const hasEconomicData = actual || forecast || previous;
        const isSignificantEvent = impact && impact !== 'None' && impact !== '';

        if (currency && eventName && eventName.length > 3 && (hasEconomicData || isSignificantEvent)) {
          // Create ISO date string and extract Unix timestamp
          let isoDate = '';
          let unixTimestamp: number | undefined;

          if (date && time) {
            // Try to extract precise date from data-calendardatetd attribute first
            const calendarDateTd = $(row).find('[data-calendardatetd]').attr('data-calendardatetd');
            if (calendarDateTd) {
              // Format: "2025-06-17 12:30:00.0" - this appears to already be in UTC!
              // Evidence: data-calendardatetd="12:30" while display shows "13:30" in GMT+1
              const utcDateTime = new Date(calendarDateTd.replace(' ', 'T') + 'Z');
              if (!isNaN(utcDateTime.getTime())) {
                isoDate = utcDateTime.toISOString();

              }
            }

            // Extract Unix timestamp from MyFXBook's time attribute
            const timeElement = $(row).find('[time]');
            if (timeElement.length > 0) {
              const timeAttr = timeElement.attr('time');
              if (timeAttr && /^\d+$/.test(timeAttr)) {
                unixTimestamp = parseInt(timeAttr, 10);
              }
            }

            if (!isoDate) {
              // Skip events without valid dates - we only want actual scraped data
              // logger.warn(`⚠️ Skipping event "${eventName}" - no valid date found`);
              return; // Skip this row in the .each() loop
            }

            const cleanedEventName = cleanEventName(eventName);

            // Generate unique ID for the event
            const eventId = generateEventId(currency, cleanedEventName, country || "global", impact || 'None');

            // Add extra fields for database storage
            const eventTime = new Date(isoDate);
            const eventDate = isoDate.split('T')[0]; // YYYY-MM-DD

            // Normalize time to remove milliseconds and create consistent format
            const normalizedTime = new Date(eventTime);
            normalizedTime.setSeconds(0, 0); // Remove seconds and milliseconds
            flagClass = flagClass === "emu" || flagClass === "em" ? "eu" : flagClass;
            const event: EconomicEvent = {
              id: eventId,
              currency,
              event: cleanedEventName, // Apply proper event name cleaning
              impact: impact || 'None',
              time_utc: isoDate,
              time: normalizedTime, // Use normalized time for consistency
              timeUtc: isoDate,
              date: eventDate, // String date for exact date queries
              actual: actual || '',
              actualResultType: actualResultType || '',
              forecast: forecast || '',
              previous: previous || '',
              country: country || '',
              flagCode: flagClass || '',
              flagUrl: flagClass ? getFlagUrl(flagClass) : '',
              lastUpdated: Date.now(),
              source: 'myfxbook',
              unixTimestamp: unixTimestamp // Unix timestamp from MyFXBook's time attribute
            };

            events.push(event);
          }
        }
      } catch (rowError) {
        // Skip individual row errors
        logger.warn(`⚠️ Error processing row: ${rowError}`);
      }
    });

    return events;

  } catch (error) {
    logger.error('❌ Error in parseMyFXBookWeeklyEnhanced:', error);
    throw error;
  }
}

/**
 * Clean event names by removing currency prefixes, time indicators, and impact levels
 */
function cleanEventName(eventName: string): string {
  if (!eventName) return eventName;

  let cleaned = eventName.trim();

  // Valid currencies for removal
  const validCurrencies = ['USD', 'EUR', 'GBP', 'JPY', 'AUD', 'CAD', 'CHF', 'NZD'];

  // Remove currency codes from event name (more aggressive cleaning)
  validCurrencies.forEach(curr => {
    // Remove currency at the beginning of the string
    cleaned = cleaned.replace(new RegExp(`^${curr}\\s+`, 'g'), '').trim();
    // Remove currency anywhere in the string
    cleaned = cleaned.replace(new RegExp(`\\b${curr}\\b`, 'g'), '').trim();
  });

  // Remove time indicators like "4h 5min", "35 min", "28 min", etc.
  cleaned = cleaned.replace(/\d+h\s*\d*min?/gi, '').trim();
  cleaned = cleaned.replace(/\d+\s*min/gi, '').trim();
  cleaned = cleaned.replace(/\d+h/gi, '').trim();

  // Remove "days" prefix that sometimes appears
  cleaned = cleaned.replace(/^days\s+/i, '').trim();

  // Remove common prefixes that include currency
  cleaned = cleaned.replace(/^(USD|EUR|GBP|JPY|AUD|CAD|CHF|NZD)\s*/gi, '').trim();

  // Remove impact level indicators that get mixed into event names
  cleaned = cleaned.replace(/\s+(High|Medium|Low)\s*$/gi, '').trim();
  cleaned = cleaned.replace(/^(High|Medium|Low)\s+/gi, '').trim();

  // Remove leading "min" that appears in some events
  cleaned = cleaned.replace(/^min\s+/gi, '').trim();

  // Fix incomplete parentheses by adding missing closing bracket
  // Only fix if there are unmatched opening parentheses
  const openCount = (cleaned.match(/\(/g) || []).length;
  const closeCount = (cleaned.match(/\)/g) || []).length;

  if (openCount > closeCount) {
    // More opening than closing - add missing closing parentheses
    const missingClosing = openCount - closeCount;

    // Only add closing brackets if the opening parenthesis has meaningful content
    // Check if the last opening parenthesis has content after it
    const lastOpenIndex = cleaned.lastIndexOf('(');
    if (lastOpenIndex !== -1) {
      const afterParen = cleaned.substring(lastOpenIndex + 1).trim();

      // Only add closing bracket if there's meaningful content (not just whitespace)
      if (afterParen.length > 0) {
        // Add closing bracket at the end
        cleaned = cleaned + ')'.repeat(missingClosing);
      } else {
        // If opening parenthesis has no content, remove it
        cleaned = cleaned.substring(0, lastOpenIndex).trim();
      }
    }
  } else if (closeCount > openCount) {
    // More closing than opening - remove extra closing parentheses from the end
    const extraClosing = closeCount - openCount;
    for (let i = 0; i < extraClosing; i++) {
      const lastCloseIndex = cleaned.lastIndexOf(')');
      if (lastCloseIndex !== -1) {
        cleaned = cleaned.substring(0, lastCloseIndex) + cleaned.substring(lastCloseIndex + 1);
      }
    }
    cleaned = cleaned.trim();
  }

  // Remove leading/trailing special characters (but preserve parentheses) and extra spaces
  cleaned = cleaned.replace(/^[^\w(]+|[^\w)]+$/g, '').trim();
  cleaned = cleaned.replace(/\s+/g, ' ').trim();

  // Remove any remaining currency codes that might be embedded
  validCurrencies.forEach(curr => {
    cleaned = cleaned.replace(new RegExp(`\\s+${curr}\\s+`, 'g'), ' ').trim();
  });

  // Final cleanup
  cleaned = cleaned.replace(/^\s+|\s+$/g, '').trim();

  // Capitalize first letter
  if (cleaned.length > 0) {
    cleaned = cleaned.charAt(0).toUpperCase() + cleaned.slice(1);
  }

  return cleaned;
}

/**
 * Process HTML content and store economic events in database
 */
export const processHtmlEconomicEvents = onCall(
  {
    region: 'us-central1',
    memory: '1GiB',
    timeoutSeconds: 300
  },
  async (request) => {
    try {
      const { htmlContent } = request.data;

      if (!htmlContent || typeof htmlContent !== 'string') {
        throw new Error('HTML content is required and must be a string');
      }

      logger.info('🔄 Processing HTML content for economic events');
      logger.info(`📊 HTML content size: ${htmlContent.length} characters`);

      const events = await parseMyFXBookWeeklyEnhanced(htmlContent);

      logger.info(`🎉 Successfully processed ${events.length} events from HTML`);

      const majorCurrencies = ['USD', 'EUR', 'GBP', 'JPY', 'AUD', 'CAD', 'CHF'];
      const majorCurrencyEvents = events.filter(event =>
        majorCurrencies.includes(event.currency)
      );

      logger.info(`✅ Filtered ${events.length} total events to ${majorCurrencyEvents.length} major currency events`);

      await storeEventsInDatabase(majorCurrencyEvents);

      logger.info(`💾 Successfully stored ${majorCurrencyEvents.length} events in database`);

      return {
        success: true,
        message: `Successfully processed and stored economic events`,
        totalEvents: events.length,
        majorCurrencyEvents: majorCurrencyEvents.length,
        currencies: [...new Set(events.map(e => e.currency))],
        dateRange: {
          start: events.length > 0 ? events.map(e => e.date).sort()[0] : null,
          end: events.length > 0 ? events.map(e => e.date).sort().reverse()[0] : null
        },
        sampleEvents: majorCurrencyEvents.slice(0, 5).map(event => ({
          id: event.id,
          currency: event.currency,
          event: event.event,
          impact: event.impact,
          time_utc: event.time_utc,
          country: event.country,
          flagCode: event.flagCode
        }))
      };

    } catch (error) {
      logger.error('❌ Error processing HTML economic events:', error);
      return {
        success: false,
        error: error instanceof Error ? error.message : 'Unknown error occurred'
      };
    }
  }
);

/**
 * On-demand refresh for specific economic events
 */
export const refreshEconomicCalendar = onCall(
  {
    region: 'us-central1',
    memory: '512MiB',
    timeoutSeconds: 60
  },
  async (request) => {
    try {
      const {
        targetDate,
        currencies,
        events // Optional list of specific events to watch for
      } = request.data;

      // Required fields
      if (!targetDate || !currencies || !Array.isArray(currencies)) {
        throw new Error('Missing required parameters: targetDate and currencies array');
      }

      // Optional: specific events to look for (if not provided, just refresh all events for the date/currencies)
      const requestedEvents = events || [];
      const hasSpecificEvents = requestedEvents.length > 0;

      logger.info(`🔄 Refreshing economic calendar for date: ${targetDate}, currencies: ${currencies.join(', ')}`);
      if (hasSpecificEvents) {
        logger.info(`🎯 Looking for ${requestedEvents.length} specific event(s): ${requestedEvents.map((e: EconomicEvent) => e.event).join(', ')}`);
      } else {
        logger.info(`📊 Refreshing all events for the specified date and currencies`);
      }

      let updated = false;
      let count = 0;
<<<<<<< HEAD
      let maxRetries = 5;
=======
      const max = 5; // max retry
>>>>>>> 51a03328
      let allEventsForDate: EconomicEvent[] = [];
      let foundEvents: EconomicEvent[] = [];

      while (!updated && count < 3) {
        const freshEvents = await fetchFromMyFXBookWeekly();

        allEventsForDate = freshEvents.filter(event => {
          const eventDate = new Date(event.time_utc).toISOString().split('T')[0];
          return eventDate === targetDate && currencies.includes(event.currency);
        });

        if (hasSpecificEvents) {
          // Find all requested events by matching IDs
          const requestedEventIds = requestedEvents.map((e: EconomicEvent) => e.id);
          foundEvents = allEventsForDate.filter(event => requestedEventIds.includes(event.id));

          logger.info(`📊 Found ${foundEvents.length}/${requestedEvents.length} requested events in ${allEventsForDate.length} total events`);

          // Check if any of the found events have updated actual values
          let hasUpdates = false;
          for (const foundEvent of foundEvents) {
            const originalEvent = requestedEvents.find((e: EconomicEvent) => e.id === foundEvent.id);
            if (originalEvent && foundEvent.actual !== originalEvent.actual) {
              hasUpdates = true;
              logger.info(`✅ Event updated: ${foundEvent.event} - Actual changed from "${originalEvent.actual}" to "${foundEvent.actual}"`);
            }
          }

          if (hasUpdates) {
            updated = true;
            break;
          }
          else {
<<<<<<< HEAD
            logger.info(`❌ No updates found for requested events. Retrying (${count + 1}/${maxRetries}) after ${count + 1} seconds...`);
          }

          if (foundEvents.length === 0 || count >= maxRetries) {
            logger.info(`⚠️ Events not found or max retries reached (${count + 1}/${maxRetries})`);
=======
            logger.info(`❌ No updates found for requested events. Retrying (${count + 1}/${max}) after ${count + 1} seconds...`);
          }

          if (foundEvents.length === 0 || count >= max) {
            logger.info(`⚠️ Events not found or max retries reached (${count + 1}/${max})`);
>>>>>>> 51a03328
            break;
          }

          await new Promise(resolve => setTimeout(resolve, (count + 1) * 1000));
          count++;
        } else {
          // No specific events requested, just refresh all events for the date
          updated = true;
          break;
        }
      }

      logger.info(`📊 Found ${allEventsForDate.length} events to update for ${targetDate}`);


      await storeEventsInDatabase(allEventsForDate);
      const updatedCount = allEventsForDate.length;

      // Log details about found events
      if (hasSpecificEvents) {
        if (foundEvents.length > 0) {
          logger.info(`🎯 Found ${foundEvents.length} specific event(s):`);
          foundEvents.forEach(event => {
            logger.info(`- ${event.event}: Actual: ${event.actual}, Forecast: ${event.forecast}, Previous: ${event.previous}`);
          });
        } else {
          const requestedEventIds = requestedEvents.map((e: any) => e.id);
          logger.warn(`⚠️ None of the requested events found. Requested IDs: ${requestedEventIds.join(', ')}`);
        }
      }

      logger.info(`✅ Successfully updated ${updatedCount} economic events`);

      return {
        success: true,
        updatedCount,
        targetEvents: allEventsForDate, // All events for the date/currencies
        foundEvents, // The specific events that were requested (if any)
        targetDate,
        currencies,
        requestedEvents,
        hasSpecificEvents,
        message: hasSpecificEvents
          ? `Updated ${updatedCount} events for ${targetDate}. Found ${foundEvents.length}/${requestedEvents.length} requested events.`
          : `Updated ${updatedCount} events for ${targetDate}.`
      };

    } catch (error) {
      logger.error('❌ Error refreshing economic calendar:', error);
      throw new Error(`Failed to refresh economic calendar: ${error instanceof Error ? error.message : 'Unknown error'}`);
    }
  }
);
<|MERGE_RESOLUTION|>--- conflicted
+++ resolved
@@ -739,11 +739,6 @@
 
       let updated = false;
       let count = 0;
-<<<<<<< HEAD
-      let maxRetries = 5;
-=======
-      const max = 5; // max retry
->>>>>>> 51a03328
       let allEventsForDate: EconomicEvent[] = [];
       let foundEvents: EconomicEvent[] = [];
 
@@ -777,19 +772,11 @@
             break;
           }
           else {
-<<<<<<< HEAD
-            logger.info(`❌ No updates found for requested events. Retrying (${count + 1}/${maxRetries}) after ${count + 1} seconds...`);
-          }
-
-          if (foundEvents.length === 0 || count >= maxRetries) {
-            logger.info(`⚠️ Events not found or max retries reached (${count + 1}/${maxRetries})`);
-=======
-            logger.info(`❌ No updates found for requested events. Retrying (${count + 1}/${max}) after ${count + 1} seconds...`);
-          }
-
-          if (foundEvents.length === 0 || count >= max) {
-            logger.info(`⚠️ Events not found or max retries reached (${count + 1}/${max})`);
->>>>>>> 51a03328
+            logger.info(`❌ No updates found for requested events. Retrying (${count + 1}/3) after ${count + 1} seconds...`);
+          }
+
+          if (foundEvents.length === 0 || count >= 2) {
+            logger.info(`⚠️ Events not found or max retries reached (${count + 1}/3)`);
             break;
           }
 
